//
//  Entities.cpp
//
// Sketchup C++ Wrapper for C API
// MIT License
//
// Copyright (c) 2017 Tom Kaneko
//
// Permission is hereby granted, free of charge, to any person obtaining a copy
// of this software and associated documentation files (the "Software"), to deal
// in the Software without restriction, including without limitation the rights
// to use, copy, modify, merge, publish, distribute, sublicense, and/or sell
// copies of the Software, and to permit persons to whom the Software is
// furnished to do so, subject to the following conditions:

// The above copyright notice and this permission notice shall be included in all
// copies or substantial portions of the Software.

// THE SOFTWARE IS PROVIDED "AS IS", WITHOUT WARRANTY OF ANY KIND, EXPRESS OR
// IMPLIED, INCLUDING BUT NOT LIMITED TO THE WARRANTIES OF MERCHANTABILITY,
// FITNESS FOR A PARTICULAR PURPOSE AND NONINFRINGEMENT. IN NO EVENT SHALL THE
// AUTHORS OR COPYRIGHT HOLDERS BE LIABLE FOR ANY CLAIM, DAMAGES OR OTHER
// LIABILITY, WHETHER IN AN ACTION OF CONTRACT, TORT OR OTHERWISE, ARISING FROM,
// OUT OF OR IN CONNECTION WITH THE SOFTWARE OR THE USE OR OTHER DEALINGS IN THE
// SOFTWARE.
//

// Macro for getting rid of unused variables commonly for assert checking
#define _unused(x) ((void)(x))

#include <cassert>

#include "SUAPI-CppWrapper/model/Entities.hpp"

#include "SUAPI-CppWrapper/model/GeometryInput.hpp"
#include "SUAPI-CppWrapper/model/Vertex.hpp"
#include "SUAPI-CppWrapper/model/Loop.hpp"
#include "SUAPI-CppWrapper/Transformation.hpp"
#include "SUAPI-CppWrapper/model/ComponentDefinition.hpp"
#include "SUAPI-CppWrapper/model/ComponentInstance.hpp"
#include "SUAPI-CppWrapper/model/Group.hpp"
#include "SUAPI-CppWrapper/model/Face.hpp"
#include "SUAPI-CppWrapper/model/Edge.hpp"
#include "SUAPI-CppWrapper/model/Model.hpp"
#include "SUAPI-CppWrapper/model/Material.hpp"

namespace CW {


Entities::Entities(SUEntitiesRef entities, const SUModelRef model):
  m_entities(entities),
  m_model(model)
{}

Entities::Entities():
  m_entities(SU_INVALID),
  m_model(SU_INVALID)
{}


std::vector<Face> Entities::faces() const {
  if (!SUIsValid(m_entities)) {
    throw std::logic_error("CW::Entities::faces(): Entities is null");
  }
  size_t count = 0;
  SUResult res = SUEntitiesGetNumFaces(m_entities, &count);
  assert(res == SU_ERROR_NONE);
  if (count == 0) {
    return std::vector<Face>(0);
  }
  std::vector<SUFaceRef> face_refs(count, SU_INVALID);
  res = SUEntitiesGetFaces(m_entities, count, face_refs.data(), &count);
  assert(res == SU_ERROR_NONE); _unused(res);
  std::vector<Face> faces(count);
  std::transform(face_refs.begin(), face_refs.end(), faces.begin(),
  [](const SUFaceRef& value) {
    return Face(value);
  });
  return faces;
}


std::vector<Edge> Entities::edges(bool stray_only) const {
  if (!SUIsValid(m_entities)) {
    throw std::logic_error("CW::Entities::edges(): Entities is null");
  }
  size_t count = 0;
  SUResult res = SUEntitiesGetNumEdges(m_entities, stray_only, &count);
  assert(res == SU_ERROR_NONE);
  if (count == 0) {
    return std::vector<Edge>(0);
  }
  std::vector<SUEdgeRef> edge_refs(count, SU_INVALID);
  res = SUEntitiesGetEdges(m_entities, stray_only, count, edge_refs.data(), &count);
  assert(res == SU_ERROR_NONE); _unused(res);
  std::vector<Edge> edges(count);
  std::transform(edge_refs.begin(), edge_refs.end(), edges.begin(),
  [](const SUEdgeRef& value) {
    return Edge(value);
  });
  return edges;
}


std::vector<ComponentInstance> Entities::instances() const {
  if (!SUIsValid(m_entities)) {
    throw std::logic_error("CW::Entities::instances(): Entities is null");
  }
  size_t count = 0;
  SUResult res = SUEntitiesGetNumInstances(m_entities, &count);
  assert(res == SU_ERROR_NONE);
  if (count == 0) {
    return std::vector<ComponentInstance>{};
  }
  std::vector<SUComponentInstanceRef> instance_refs(count, SU_INVALID);
  res = SUEntitiesGetInstances(m_entities, count, instance_refs.data(), &count);
  assert(res == SU_ERROR_NONE); _unused(res);
  std::vector<ComponentInstance> instances(count);
  std::transform(instance_refs.begin(), instance_refs.end(), instances.begin(),
  [](const SUComponentInstanceRef& value) {
    return ComponentInstance(value);
  });;
  return instances;
}


std::vector<Group> Entities::groups() const {
  if (!SUIsValid(m_entities)) {
    throw std::logic_error("CW::Entities::groups(): Entities is null");
  }
  size_t count = 0;
  SUResult res = SUEntitiesGetNumGroups(m_entities, &count);
  assert(res == SU_ERROR_NONE);
  if (count == 0) {
    return std::vector<Group>(0);
  }
  std::vector<SUGroupRef> group_refs(count);
  res = SUEntitiesGetGroups(m_entities, count, &group_refs[0], &count);
  assert(res == SU_ERROR_NONE); _unused(res);
  std::vector<Group> groups;
  groups.reserve(count);
  for (size_t i=0; i < group_refs.size(); ++i) {
    groups.push_back(Group(group_refs[i], true));
  }
  return groups;
}


BoundingBox3D Entities::bounding_box() const {
  if (!SUIsValid(m_entities)) {
    throw std::logic_error("CW::Entities::groups(): Entities is null");
  }
  SUBoundingBox3D box = SU_INVALID;
  SUResult res = SUEntitiesGetBoundingBox(m_entities, &box);
  assert(res == SU_ERROR_NONE); _unused(res);
  return BoundingBox3D(box);
}


size_t Entities::size() const {
  if (!SUIsValid(m_entities)) {
    throw std::logic_error("CW::Entities::size(): Entities is null");
  }
  size_t total_count = 0;
  size_t count = 0;
  SUResult res = SUEntitiesGetNumFaces(m_entities, &count);
  assert(res == SU_ERROR_NONE);
  total_count += count;
  count = 0;
  res = SUEntitiesGetNumEdges(m_entities, true, &count);
  assert(res == SU_ERROR_NONE);
  total_count += count;
  count = 0;
  res = SUEntitiesGetNumInstances(m_entities, &count);
  assert(res == SU_ERROR_NONE);
  total_count += count;
  count = 0;
  res = SUEntitiesGetNumGroups(m_entities, &count);
  assert(res == SU_ERROR_NONE); _unused(res);
  total_count += count;
  return total_count;
}


void Entities::add(const Entities& other) {
  if (!SUIsValid(m_entities) || !SUIsValid(other.m_entities)) {
    throw std::logic_error("CW::Entities::add(): Entities is null");
  }
  GeometryInput geom_input(m_model);
  geom_input.add_faces(other.faces());
  geom_input.add_edges(other.edges());
  this->fill(geom_input);
  std::vector<ComponentInstance> instances = other.instances();
  for (size_t i=0; i < instances.size(); ++i) {
    this->add_instance(instances[i].definition(), instances[i].transformation(), instances[i].name());
  }
  std::vector<Group> other_groups = other.groups();
  for (size_t i=0; i < other_groups.size(); ++i) {
    Group new_group = this->add_group();
    new_group.entities().add(other_groups[i].entities());
    new_group.transformation(other_groups[i].transformation());
    new_group.name(other_groups[i].name());
  }
  // TODO: other geometry types need to be added.
}



SUResult Entities::fill(GeometryInput &geom_input) {
  if (!SUIsValid(m_entities)) {
    throw std::logic_error("CW::Entities::fill(): Entities is null");
  }
  // Check geom_input is not empty.
  if (geom_input.empty()) {
    return SU_ERROR_NONE;
  }

  // For the indexes of the GeometryInputRef to make sense after we fill the Entities object with its contents, we need to know how many of each entitity currently exists in the Entities object
  size_t num_faces_before = 0;
  SUResult res = SUEntitiesGetNumFaces(m_entities, &num_faces_before);
  assert(res == SU_ERROR_NONE);

  SUResult fill_res = SUEntitiesFill(m_entities, geom_input.m_geometry_input, true);
<<<<<<< HEAD
  assert(fill_res == SU_ERROR_NONE);
  /**
=======
  assert(fill_res == SU_ERROR_NONE); _unused(fill_res);

>>>>>>> 050cc809
  // Now add other data that SUEntitiesFill cannot add to the entities.
  // Apply properties to Faces
  // TODO: there is an assumption that the faces added to an Entities object is added in sequence, according to the index number.  So that (num_faces_before + face_index_of_geom_input) correspond to the Face number in the Entities object. This needs to be tested.
  size_t num_faces_after = 0;
  res = SUEntitiesGetNumFaces(m_entities, &num_faces_after);
<<<<<<< HEAD
  assert(res == SU_ERROR_NONE);
=======
  assert(res == SU_ERROR_NONE); _unused(res);
  /*
>>>>>>> 050cc809
  std::vector<std::pair<size_t, Face>> faces_to_add = geom_input.faces();
  // If all of the faces in the geom_input were not added, it will not be possible to find the added face by looking at its index.
  assert((num_faces_after-num_faces_before) == geom_input.num_faces());
  // Copy any attributes to the added faces
  std::vector<Face> faces_after = this->faces();
  for (size_t i=0; i < faces_to_add.size(); ++i) {
    assert(this->model().material_exists(faces_to_add[i].second.material()));
    size_t new_face_index = faces_to_add[i].first;
    size_t after_face_index = num_faces_before + new_face_index;
    faces_after[after_face_index].copy_attributes_from(faces_to_add[i].second);
    // Set attributes for the edges that bound the face.
    std::vector<Loop> loops = faces_to_add[i].second.loops();
    std::vector<Loop> new_loops = faces_after[after_face_index].loops();
    for (size_t j=0; j < loops.size(); ++j) {
      std::vector<Edge> old_edges = loops[j].edges();
      std::vector<Edge> new_edges = new_loops[j].edges();
      // If there are more new edges, then it means that some edges have been split during a merging operation.  The trick to find these is to see if the end location of the new and old edges match.
      size_t new_edge_index = 0;
      size_t old_edge_index = 0;
      while( old_edge_index < old_edges.size()) {
        do {
          new_edges[new_edge_index].copy_attributes_from(old_edges[old_edge_index]);
          ++new_edge_index;
        }
        while ((old_edges.size() < new_edges.size()) &&
               (new_edge_index < new_edges.size()) &&
               (new_edges[new_edge_index-1].end().position() != old_edges[old_edge_index+1].end().position()));
        ++old_edge_index;
      }
    }
  }
  */
  return fill_res;
}

std::vector<Face> Entities::add_faces(std::vector<Face>& faces) {
  if (!SUIsValid(m_entities)) {
    throw std::logic_error("CW::Entities::add_faces(): Entities is null");
  }
  std::vector<SUFaceRef> refs(faces.size(), SU_INVALID);
  std::transform(faces.begin(), faces.end(), refs.begin(), [](const CW::Face& face) {return face.ref(); });

  SUResult res = SUEntitiesAddFaces(m_entities, refs.size(), refs.data());
  assert(res == SU_ERROR_NONE); _unused(res);

  // Transfer ownership of each face
  for (auto& face : faces)
    face.attached(true);

  return faces;
}

std::vector<Edge> Entities::add_edges(std::vector<Edge>& edges) {
  if (!SUIsValid(m_entities)) {
    throw std::logic_error("CW::Entities::add_edges(): Entities is null");
  }
  std::vector<SUEdgeRef> refs(edges.size(), SU_INVALID);
  std::transform(edges.begin(), edges.end(), refs.begin(), [](const CW::Edge& edge) {return edge.ref(); });

  SUResult res = SUEntitiesAddEdges(m_entities, refs.size(), refs.data());
  assert(res == SU_ERROR_NONE); _unused(res);

  // Transfer ownership of each edge
  for (auto& edge : edges)
      edge.attached(true);

  return edges;
}


Edge Entities::add_edge(Edge& edge) {
  if (!SUIsValid(m_entities)) {
    throw std::logic_error("CW::Entities::add_edge(): Entities is null");
  }
  SUEdgeRef edge_ref = edge.ref();
  SUResult res = SUEntitiesAddEdges(m_entities, 1, &edge_ref);
  assert(res == SU_ERROR_NONE); _unused(res);
  edge.attached(true);
  return edge;
}


void Entities::add_instance(ComponentInstance& instance) {
  if (!SUIsValid(m_entities)) {
    throw std::logic_error("CW::Entities::add_instance(): Entities is null");
  }
  if (!instance) {
    throw std::invalid_argument("CW::Entities::add_instance(): ComponentInstance argument is invalid");
  }
  SUResult res = SUEntitiesAddInstance(m_entities, instance, nullptr);
  assert(res == SU_ERROR_NONE); _unused(res);
  instance.attached(true);
}


ComponentInstance Entities::add_instance(const ComponentDefinition& definition, const Transformation& transformation, const String& name){
  if (!SUIsValid(m_entities)) {
    throw std::logic_error("CW::Entities::add_instance(): Entities is null");
  }
  if (!definition) {
    throw std::invalid_argument("CW::Entities::add_instance(): ComponentDefinition argument is invalid");
  }
  SUComponentInstanceRef instance = SU_INVALID;
  SUResult res = SUComponentDefinitionCreateInstance(definition.ref(), &instance);
  assert(res == SU_ERROR_NONE);
  SUTransformation transform = transformation.ref();
  res = SUComponentInstanceSetTransform(instance, &transform);
  assert(res == SU_ERROR_NONE);
  if (name.empty()) {
    res = SUEntitiesAddInstance(m_entities, instance, NULL);
  }
  else {
    SUStringRef name_ref = name.ref();
    res = SUEntitiesAddInstance(m_entities, instance, &name_ref);
  }
  assert(res == SU_ERROR_NONE); _unused(res);
  return ComponentInstance(instance, true);
}


// TODO: add_group needs to be refined

Group Entities::add_group(const ComponentDefinition& definition, const Transformation& transformation) {
  if (!SUIsValid(m_entities)) {
    throw std::logic_error("CW::Entities::add_group(): Entities is null");
  }
  if (!definition) {
    throw std::invalid_argument("CW::Entities::add_group(): ComponentDefinition argument is invalid");
  }
  if (!definition.is_group()) {
    throw std::invalid_argument("CW::Entities::add_group(): ComponentDefinition given is not a group");
  }
  // Groups cannot be created with a component definition and transformation objects.  Instead, the geometry must be copied in to a new Entities object in the group.
  Group new_group = this->add_group();
  Entities group_entities = new_group.entities();
  Entities def_entities = definition.entities();
  // Add geometry one by one to Geometry input.
  GeometryInput geom_input(m_model);
  std::vector<Face> def_faces = def_entities.faces();
  for (size_t i=0; i < def_faces.size(); ++i) {
    geom_input.add_face(def_faces[i]);
  }
  std::vector<Edge> def_edges = def_entities.edges(true);
  for (size_t i=0; i < def_edges.size(); ++i) {
    group_entities.add_edge(def_edges[i]);
  }
  group_entities.fill(geom_input);
  // Also add instances and groups
  std::vector<Group> def_groups = def_entities.groups();
  for (size_t i=0; i < def_groups.size(); ++i) {
    group_entities.add_group(def_groups[i].definition() , def_groups[i].transformation());
  }
  std::vector<ComponentInstance> def_instances = def_entities.instances();
  for (size_t i=0; i < def_instances.size(); ++i) {
    group_entities.add_instance(def_instances[i].definition(), def_instances[i].transformation());
  }

  // TODO: add other entities to the group (construction lines, curves, etc)
  return new_group;

  // TODO: the way groups are implemented are a problem.  Come back to this.
  //SUResult res = SUComponentDefinitionCreateGroup(definition.ref(), &group);
  //assert(res == SU_ERROR_NONE); _unused(res);
  //SUTransformation transform = transformation.ref();
  //res = SUComponentInstanceSetTransform(instance, &transform);
}

Group Entities::add_group() {
  if (!SUIsValid(m_entities)) {
    throw std::logic_error("CW::Entities::add_group(): Entities is null");
  }
  Group new_group;
  // Add group to the entities object before populating it.
  SUResult res = SUEntitiesAddGroup(m_entities, new_group.ref());
  assert(res == SU_ERROR_NONE); _unused(res);
  return new_group;
}


bool Entities::transform_entities(std::vector<Entity>& elems, const Transformation& transform) {
  if (!SUIsValid(m_entities)) {
    throw std::logic_error("CW::Entities::transform_entities(): Entities is null");
  }
  SUTransformation trans_ref = transform.ref();
  SUResult res = SUEntitiesTransform(m_entities, elems.size(), elems[0], &trans_ref);
  assert(res == SU_ERROR_NONE || res == SU_ERROR_GENERIC); _unused(res);
  if (res == SU_ERROR_UNSUPPORTED) {
    throw std::invalid_argument("CW::Entities::transform_entities(): One of the elements given in the Entity vector is not contained by this Entities object.");
  }
  else if (SU_ERROR_GENERIC) {
    return false;
  }
  return true;
}


bool Entities::transform_entities(std::vector<Entity>& elems, std::vector<Transformation>& transforms) {
  if (!SUIsValid(m_entities)) {
    throw std::logic_error("CW::Entities::transform_entities(): Entities is null");
  }
  if (elems.size() != transforms.size()) {
    throw std::invalid_argument("CW::Entities::transform_entities(): different number of elements to transformation objects given - the same number must be given.");
  }
  assert(elems.size() == transforms.size());
  SUResult res = SUEntitiesTransformMultiple(m_entities, elems.size(), elems[0], transforms[0]);
  if (res == SU_ERROR_UNSUPPORTED) {
    throw std::invalid_argument("CW::Entities::transform_entities(): One of the elements given in the Entity vector is not contained by this Entities object.");
  }
  else if (SU_ERROR_GENERIC) {
    return false;
  }
  return true;
}


Model Entities::model() const {
  if (SUIsInvalid(m_model)) {
    return Model();
  }
  return Model(m_model, false);
}


Entities::operator SUEntitiesRef() {
  return m_entities;
}

} /* namespace CW */<|MERGE_RESOLUTION|>--- conflicted
+++ resolved
@@ -221,24 +221,14 @@
   assert(res == SU_ERROR_NONE);
 
   SUResult fill_res = SUEntitiesFill(m_entities, geom_input.m_geometry_input, true);
-<<<<<<< HEAD
-  assert(fill_res == SU_ERROR_NONE);
+  assert(fill_res == SU_ERROR_NONE); _unused(fill_res);
   /**
-=======
-  assert(fill_res == SU_ERROR_NONE); _unused(fill_res);
-
->>>>>>> 050cc809
   // Now add other data that SUEntitiesFill cannot add to the entities.
   // Apply properties to Faces
   // TODO: there is an assumption that the faces added to an Entities object is added in sequence, according to the index number.  So that (num_faces_before + face_index_of_geom_input) correspond to the Face number in the Entities object. This needs to be tested.
   size_t num_faces_after = 0;
   res = SUEntitiesGetNumFaces(m_entities, &num_faces_after);
-<<<<<<< HEAD
-  assert(res == SU_ERROR_NONE);
-=======
-  assert(res == SU_ERROR_NONE); _unused(res);
-  /*
->>>>>>> 050cc809
+  assert(res == SU_ERROR_NONE);
   std::vector<std::pair<size_t, Face>> faces_to_add = geom_input.faces();
   // If all of the faces in the geom_input were not added, it will not be possible to find the added face by looking at its index.
   assert((num_faces_after-num_faces_before) == geom_input.num_faces());
