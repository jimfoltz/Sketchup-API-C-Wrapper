--- conflicted
+++ resolved
@@ -202,7 +202,6 @@
     }
     this->face_add_inner_loop(added_face_index, inner_loop_input);
   }
-<<<<<<< HEAD
   if (copy_material_layer) {
     // Add layer
     Layer face_layer = face.layer();
@@ -225,17 +224,6 @@
       this->face_back_material(added_face_index, back_material_input);
     }
     // TODO: create a way to add attributes to the faces.
-=======
-  _unused(res);
-  // TODO: deallocate LoopInputRef?  It doesn't FEEL necessary because it has been added to the Geometry Input object. Needs testing.
-  // Add layer
-  // TODO: there are problems with releasing a model that gets a layer from another model.  The following code causes a EXEC_BAD_ACCESS error when calling SUModelRelease, during CLayerDestroy process.
-  /*
-  Layer face_layer = face.layer();
-  if (!!face_layer) {
-    res = SUGeometryInputFaceSetLayer(m_geometry_input, added_face_index, face_layer.ref());
-    assert(res == SU_ERROR_NONE);
->>>>>>> 050cc809
   }
   return added_face_index;
 }
@@ -277,13 +265,7 @@
   if (edge.soft()) {
     this->edge_soft(added_edge_index, true);
   }
-<<<<<<< HEAD
   // TODO: add edge Layer and Material
-=======
-  _unused(res);
-  m_edges.push_back(std::pair<size_t, Edge> (added_edge_index, edge));
-  ++m_num_edges;
->>>>>>> 050cc809
   return added_edge_index;
 }
 
