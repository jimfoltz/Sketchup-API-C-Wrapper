--- conflicted
+++ resolved
@@ -58,13 +58,8 @@
     // Copy across all nested geometry
     SUEntitiesRef new_entities_ref = SU_INVALID;
     SUResult res = SUComponentDefinitionGetEntities(new_definition, &new_entities_ref);
-<<<<<<< HEAD
-    assert(res == SU_ERROR_NONE);
+    assert(res == SU_ERROR_NONE); _unused(res);
     Entities new_entities(new_entities_ref, other.model().ref());
-=======
-    assert(res == SU_ERROR_NONE); _unused(res);
-    Entities new_entities(new_entities_ref);
->>>>>>> 050cc809
     new_entities.add(other.entities());
   }
   return new_definition;
@@ -157,13 +152,8 @@
   }
   SUEntitiesRef entities = SU_INVALID;
   SUResult res = SUComponentDefinitionGetEntities(this->ref(), &entities);
-<<<<<<< HEAD
-  assert(res == SU_ERROR_NONE);
+  assert(res == SU_ERROR_NONE); _unused(res);
   return Entities(entities, this->model().ref());
-=======
-  assert(res == SU_ERROR_NONE); _unused(res);
-  return Entities(entities);
->>>>>>> 050cc809
 }
 
 
