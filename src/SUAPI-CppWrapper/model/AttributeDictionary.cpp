--- conflicted
+++ resolved
@@ -152,17 +152,8 @@
   if (res == SU_ERROR_NO_DATA) {
     return default_value;
   }
-<<<<<<< HEAD
-  if (res != SU_ERROR_NONE) {
-    assert(false);
-    //throw std::logic_error("CW::AttributeDictionary::get_attribute(): index range is between 0 and 15");
-  }
+  assert(res == SU_ERROR_NONE); _unused(res);
   return TypedValue(val);
-=======
-  assert(res == SU_ERROR_NONE);
-  _unused(res);
-  return value_out;
->>>>>>> 050cc809
 }
 
 bool AttributeDictionary::set_attribute(const std::string &key, const TypedValue &value) {
